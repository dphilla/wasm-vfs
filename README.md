--- conflicted
+++ resolved
@@ -4,29 +4,18 @@
 
 ## Description
 
-<<<<<<< HEAD
-Am initial experimental implementation of a Virtual Filesystem with Syscall-like interfaces
-=======
-Am implementation of a POSIX-like Virtual Filesystem
->>>>>>> 8055b5e1
+An implementation of a POSIX-compliant Filesystem, specifically made to target WebAssembly
 
 ## Use
 
-Wasm-VFS has a wide range of use-cases, from acting as a virtualized layer on native platforms, to working as a the primary FS abstraction in Wasm-first application evnironments. Some examples:
+`wasm-vfs` has a wide range of use-cases, from acting as a virtualized layer on native platforms, to working as a the primary FS abstraction in Wasm-first application environments. Some examples:
 
-- cient-side app deployment(link)
-<<<<<<< HEAD
-- a safer OCI image
-- truly isomorphic operating environments
-=======
-- a safer OCI image(link) (swapping for a native FS in a docker img)
-- kernel-free boxes(link)
-- truly isomorphic operating environments(link)
->>>>>>> 8055b5e1
+- General-purpose Virtualized FS - userspace, on edge, in browsers, etc.
+- A snapshottable, safer OCI image
+- Truly isomorphic operating environments
+- Used as base FS layer in [boxer](https://boxer.dev)
 
-**Not yet for production use - use at own risk**
-
-## Implemented Calls (planned)
+## Support -- please open an issue with questions
 
 ### File Descriptor Management
 - `open`: Opens a file and returns a file descriptor.
@@ -57,7 +46,7 @@
 - `chdir`: Changes the current working directory.
 - `fchdir`: Changes the current working directory to the one associated with a file descriptor.
 
-### Permissions and Ownership 
+### Permissions and Ownership
 - `chmod`: Changes permissions of a file.
 - `fchmod`: Changes permissions of a file given by a file descriptor.
 - `fchmodat`: Like chmod but relative to a directory file descriptor.
